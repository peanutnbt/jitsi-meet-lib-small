/* global config, require, attachMediaStream, getUserMedia,
   RTCPeerConnection, RTCSessionDescription, RTCIceCandidate, MediaStreamTrack,
   mozRTCPeerConnection, mozRTCSessionDescription, mozRTCIceCandidate,
   webkitRTCPeerConnection, webkitMediaStream, webkitURL
*/
/* jshint -W101 */

var logger = require("jitsi-meet-logger").getLogger(__filename);
var RTCBrowserType = require("./RTCBrowserType");
var Resolutions = require("../../service/RTC/Resolutions");
var RTCEvents = require("../../service/RTC/RTCEvents");
var AdapterJS = require("./adapter.screenshare");
var SDPUtil = require("../xmpp/SDPUtil");
var EventEmitter = require("events");
var screenObtainer = require("./ScreenObtainer");
var JitsiTrackErrors = require("../../JitsiTrackErrors");
var MediaType = require("../../service/RTC/MediaType");
var VideoType = require("../../service/RTC/VideoType");

var eventEmitter = new EventEmitter();

var devices = {
    audio: true,
    video: true
};

var audioOuputDeviceId = ''; // default device

var featureDetectionAudioEl = document.createElement('audio');
var isAudioOutputDeviceChangeAvailable =
    typeof featureDetectionAudioEl.setSinkId !== 'undefined';

var rtcReady = false;

function setResolutionConstraints(constraints, resolution) {
    var isAndroid = RTCBrowserType.isAndroid();

    if (Resolutions[resolution]) {
        constraints.video.mandatory.minWidth = Resolutions[resolution].width;
        constraints.video.mandatory.minHeight = Resolutions[resolution].height;
    }
    else if (isAndroid) {
        // FIXME can't remember if the purpose of this was to always request
        //       low resolution on Android ? if yes it should be moved up front
        constraints.video.mandatory.minWidth = 320;
        constraints.video.mandatory.minHeight = 180;
        constraints.video.mandatory.maxFrameRate = 15;
    }

    if (constraints.video.mandatory.minWidth)
        constraints.video.mandatory.maxWidth =
            constraints.video.mandatory.minWidth;
    if (constraints.video.mandatory.minHeight)
        constraints.video.mandatory.maxHeight =
            constraints.video.mandatory.minHeight;
}

/**
 * @param {string[]} um required user media types
 *
 * @param {Object} [options={}] optional parameters
 * @param {string} options.resolution
 * @param {number} options.bandwidth
 * @param {number} options.fps
 * @param {string} options.desktopStream
 * @param {string} options.cameraDeviceId
 * @param {string} options.micDeviceId
 * @param {bool} firefox_fake_device
 */
function getConstraints(um, options) {
    var constraints = {audio: false, video: false};

    if (um.indexOf('video') >= 0) {
        // same behaviour as true
        constraints.video = { mandatory: {}, optional: [] };

        if (options.cameraDeviceId) {
            // new style of settings device id (FF only)
            constraints.video.deviceId = options.cameraDeviceId;
            // old style
            constraints.video.optional.push({
                sourceId: options.cameraDeviceId
            });
        }

        constraints.video.optional.push({ googLeakyBucket: true });

        setResolutionConstraints(constraints, options.resolution);
    }
    if (um.indexOf('audio') >= 0) {
        if (!RTCBrowserType.isFirefox()) {
            // same behaviour as true
            constraints.audio = { mandatory: {}, optional: []};
            if (options.micDeviceId) {
                // new style of settings device id (FF only)
                constraints.audio.deviceId = options.micDeviceId;
                // old style
                constraints.audio.optional.push({
                    sourceId: options.micDeviceId
                });
            }
            // if it is good enough for hangouts...
            constraints.audio.optional.push(
                {googEchoCancellation: true},
                {googAutoGainControl: true},
                {googNoiseSupression: true},
                {googHighpassFilter: true},
                {googNoisesuppression2: true},
                {googEchoCancellation2: true},
                {googAutoGainControl2: true}
            );
        } else {
            if (options.micDeviceId) {
                constraints.audio = {
                    mandatory: {},
                    deviceId: options.micDeviceId, // new style
                    optional: [{
                        sourceId: options.micDeviceId // old style
                    }]};
            } else {
                constraints.audio = true;
            }
        }
    }
    if (um.indexOf('screen') >= 0) {
        if (RTCBrowserType.isChrome()) {
            constraints.video = {
                mandatory: {
                    chromeMediaSource: "screen",
                    googLeakyBucket: true,
                    maxWidth: window.screen.width,
                    maxHeight: window.screen.height,
                    maxFrameRate: 3
                },
                optional: []
            };
        } else if (RTCBrowserType.isTemasysPluginUsed()) {
            constraints.video = {
                optional: [
                    {
                        sourceId: AdapterJS.WebRTCPlugin.plugin.screensharingKey
                    }
                ]
            };
        } else if (RTCBrowserType.isFirefox()) {
            constraints.video = {
                mozMediaSource: "window",
                mediaSource: "window"
            };

        } else {
            logger.error(
                "'screen' WebRTC media source is supported only in Chrome" +
                " and with Temasys plugin");
        }
    }
    if (um.indexOf('desktop') >= 0) {
        constraints.video = {
            mandatory: {
                chromeMediaSource: "desktop",
                chromeMediaSourceId: options.desktopStream,
                googLeakyBucket: true,
                maxWidth: window.screen.width,
                maxHeight: window.screen.height,
                maxFrameRate: 3
            },
            optional: []
        };
    }

    if (options.bandwidth) {
        if (!constraints.video) {
            //same behaviour as true
            constraints.video = {mandatory: {}, optional: []};
        }
        constraints.video.optional.push({bandwidth: options.bandwidth});
    }

    if(options.minFps || options.maxFps || options.fps) {
        // for some cameras it might be necessary to request 30fps
        // so they choose 30fps mjpg over 10fps yuy2
        if (!constraints.video) {
            // same behaviour as true;
            constraints.video = {mandatory: {}, optional: []};
        }
        if(options.minFps || options.fps) {
            options.minFps = options.minFps || options.fps; //Fall back to options.fps for backwards compatibility
            constraints.video.mandatory.minFrameRate = options.minFps;
        }
        if(options.maxFps) {
            constraints.video.mandatory.maxFrameRate = options.maxFps;
        }
    }

    // we turn audio for both audio and video tracks, the fake audio & video seems to work
    // only when enabled in one getUserMedia call, we cannot get fake audio separate by fake video
    // this later can be a problem with some of the tests
    if(RTCBrowserType.isFirefox() && options.firefox_fake_device)
    {
        // seems to be fixed now, removing this experimental fix, as having
        // multiple audio tracks brake the tests
        //constraints.audio = true;
        constraints.fake = true;
    }

    return constraints;
}

function setAvailableDevices(um, available) {
    if (um.indexOf("video") != -1) {
        devices.video = available;
    }
    if (um.indexOf("audio") != -1) {
        devices.audio = available;
    }

    eventEmitter.emit(RTCEvents.AVAILABLE_DEVICES_CHANGED, devices);
}

// In case of IE we continue from 'onReady' callback
// passed to RTCUtils constructor. It will be invoked by Temasys plugin
// once it is initialized.
function onReady (options, GUM) {
    rtcReady = true;
    eventEmitter.emit(RTCEvents.RTC_READY, true);
    screenObtainer.init(options, GUM);
}

/**
 * Apply function with arguments if function exists.
 * Do nothing if function not provided.
 * @param {function} [fn] function to apply
 * @param {Array} [args=[]] arguments for function
 */
function maybeApply(fn, args) {
  if (fn) {
    fn.apply(null, args || []);
  }
}

var getUserMediaStatus = {
  initialized: false,
  callbacks: []
};

/**
 * Wrap `getUserMedia` to allow others to know if it was executed at least
 * once or not. Wrapper function uses `getUserMediaStatus` object.
 * @param {Function} getUserMedia native function
 * @returns {Function} wrapped function
 */
function wrapGetUserMedia(getUserMedia) {
  return function (constraints, successCallback, errorCallback) {
    getUserMedia(constraints, function (stream) {
      maybeApply(successCallback, [stream]);
      if (!getUserMediaStatus.initialized) {
        getUserMediaStatus.initialized = true;
        getUserMediaStatus.callbacks.forEach(function (callback) {
          callback();
        });
        getUserMediaStatus.callbacks.length = 0;
      }
    }, function (error) {
      maybeApply(errorCallback, [error]);
    });
  };
}

/**
 * Create stub device which equals to auto selected device.
 * @param {string} kind if that should be `audio` or `video` device
 * @returns {Object} stub device description in `enumerateDevices` format
 */
function createAutoDeviceInfo(kind) {
    return {
        facing: null,
        label: 'Auto',
        kind: kind,
        deviceId: '',
        groupId: ''
    };
}


/**
 * Execute function after getUserMedia was executed at least once.
 * @param {Function} callback function to execute after getUserMedia
 */
function afterUserMediaInitialized(callback) {
    if (getUserMediaStatus.initialized) {
        callback();
    } else {
        getUserMediaStatus.callbacks.push(callback);
    }
}

/**
 * Wrapper function which makes enumerateDevices to wait
 * until someone executes getUserMedia first time.
 * @param {Function} enumerateDevices native function
 * @returns {Funtion} wrapped function
 */
function wrapEnumerateDevices(enumerateDevices) {
    return function (callback) {
        // enumerate devices only after initial getUserMedia
        afterUserMediaInitialized(function () {

            enumerateDevices().then(function (devices) {
                //add auto devices
                devices.unshift(
                    createAutoDeviceInfo('audioinput'),
                    createAutoDeviceInfo('videoinput'),
                    createAutoDeviceInfo('audiooutput')
                );

                callback(devices);
            }, function (err) {
                console.error('cannot enumerate devices: ', err);

                // return only auto devices
                callback([
                    createAutoDeviceInfo('audioinput'),
                    createAutoDeviceInfo('videoinput'),
                    createAutoDeviceInfo('audiooutput')
                ]);
            });
        });
    };
}

/**
 * Use old MediaStreamTrack to get devices list and
 * convert it to enumerateDevices format.
 * @param {Function} callback function to call when received devices list.
 */
function enumerateDevicesThroughMediaStreamTrack (callback) {
    MediaStreamTrack.getSources(function (sources) {
        var devices = sources.map(function (source) {
            var kind = (source.kind || '').toLowerCase();
            return {
                facing: source.facing || null,
                label: source.label,
                // theoretically deprecated MediaStreamTrack.getSources should
                // not return 'audiooutput' devices but let's handle it in any
                // case
                kind: kind
                    ? (kind === 'audiooutput' ? kind : kind + 'input')
                    : null,
                deviceId: source.id,
                groupId: source.groupId || null
            };
        });

        //add auto devices
        devices.unshift(
            createAutoDeviceInfo('audioinput'),
            createAutoDeviceInfo('videoinput'),
            createAutoDeviceInfo('audiooutput')
        );
        callback(devices);
    });
}

function obtainDevices(options) {
    if(!options.devices || options.devices.length === 0) {
        return options.successCallback(options.streams || {});
    }

    var device = options.devices.splice(0, 1);
    var devices = [];
    devices.push(device);
    options.deviceGUM[device](function (stream) {
            options.streams = options.streams || {};
            options.streams[device] = stream;
            obtainDevices(options);
        },
        function (error) {
            Object.keys(options.streams).forEach(function(device) {
                RTCUtils.stopMediaStream(options.streams[device]);
            });
            logger.error(
                "failed to obtain " + device + " stream - stop", error);
            options.errorCallback(JitsiTrackErrors.parseError(error, devices));
        });
}


/**
 * Handles the newly created Media Streams.
 * @param streams the new Media Streams
 * @param resolution the resolution of the video streams
 * @returns {*[]} object that describes the new streams
 */
function handleLocalStream(streams, resolution) {
    var audioStream, videoStream, desktopStream, res = [];
    // If this is FF, the stream parameter is *not* a MediaStream object, it's
    // an object with two properties: audioStream, videoStream.
    if (window.webkitMediaStream) {
        var audioVideo = streams.audioVideo;
        if (audioVideo) {
            var audioTracks = audioVideo.getAudioTracks();
            if (audioTracks.length) {
                audioStream = new webkitMediaStream();
                for (var i = 0; i < audioTracks.length; i++) {
                    audioStream.addTrack(audioTracks[i]);
                }
            }

            var videoTracks = audioVideo.getVideoTracks();
            if (videoTracks.length) {
                videoStream = new webkitMediaStream();
                for (var j = 0; j < videoTracks.length; j++) {
                    videoStream.addTrack(videoTracks[j]);
                }
            }
        }

        // FIXME Checking streams here is unnecessary because there's
        // streams.audioVideo above.
        if (streams)
            desktopStream = streams.desktopStream;

    }
    else if (RTCBrowserType.isFirefox() || RTCBrowserType.isTemasysPluginUsed()) {   // Firefox and Temasys plugin
        if (streams) {
            audioStream = streams.audio;
            videoStream = streams.video;
            desktopStream = streams.desktop;
        }
    }

    if (desktopStream)
        res.push({
            stream: desktopStream,
            track: desktopStream.getVideoTracks()[0],
            mediaType: MediaType.VIDEO,
            videoType: VideoType.DESKTOP
        });

    if(audioStream)
        res.push({
            stream: audioStream,
            track: audioStream.getAudioTracks()[0],
            mediaType: MediaType.AUDIO,
            videoType: null
        });

    if(videoStream)
        res.push({
            stream: videoStream,
            track: videoStream.getVideoTracks()[0],
            mediaType: MediaType.VIDEO,
            videoType: VideoType.CAMERA,
            resolution: resolution
        });

    return res;
}

/**
 * Wraps original attachMediaStream function to set current audio output device
 * if this is supported.
 * @param {Function} origAttachMediaStream
 * @returns {Function}
 */
function wrapAttachMediaStream(origAttachMediaStream) {
    return function(element, stream) {
        var res = origAttachMediaStream.apply(RTCUtils, arguments);

        if (RTCUtils.isDeviceChangeAvailable('output') &&
            stream.getAudioTracks && stream.getAudioTracks().length) {
            element.setSinkId(RTCUtils.getAudioOutputDevice())
                .catch(function (ex) {
                    logger.error('Failed to set audio output on element',
                        element, ex);
                });
        }

        return res;
    }
}

//Options parameter is to pass config options. Currently uses only "useIPv6".
var RTCUtils = {
    init: function (options) {
        return new Promise(function(resolve, reject) {
            if (RTCBrowserType.isFirefox()) {
                var FFversion = RTCBrowserType.getFirefoxVersion();
                if (FFversion < 40) {
                    logger.error(
                            "Firefox version too old: " + FFversion +
                            ". Required >= 40.");
                    reject(new Error("Firefox version too old: " + FFversion +
                    ". Required >= 40."));
                    return;
                }
                this.peerconnection = mozRTCPeerConnection;
                this.getUserMedia = wrapGetUserMedia(navigator.mozGetUserMedia.bind(navigator));
                this.enumerateDevices = wrapEnumerateDevices(
                    navigator.mediaDevices.enumerateDevices.bind(navigator.mediaDevices)
                );
                this.pc_constraints = {};
                this.attachMediaStream = wrapAttachMediaStream(function (element, stream) {
                    //  srcObject is being standardized and FF will eventually
                    //  support that unprefixed. FF also supports the
                    //  "element.src = URL.createObjectURL(...)" combo, but that
                    //  will be deprecated in favour of srcObject.
                    //
                    // https://groups.google.com/forum/#!topic/mozilla.dev.media/pKOiioXonJg
                    // https://github.com/webrtc/samples/issues/302
                    if (!element)
                        return;
                    element.mozSrcObject = stream;
                    element.play();

                    return element;
                });
                this.getStreamID = function (stream) {
                    var id = stream.id;
                    if (!id) {
                        var tracks = stream.getVideoTracks();
                        if (!tracks || tracks.length === 0) {
                            tracks = stream.getAudioTracks();
                        }
                        id = tracks[0].id;
                    }
                    return SDPUtil.filter_special_chars(id);
                };
                this.getVideoSrc = function (element) {
                    if (!element)
                        return null;
                    return element.mozSrcObject;
                };
                this.setVideoSrc = function (element, src) {
                    if (element)
                        element.mozSrcObject = src;
                };
                RTCSessionDescription = mozRTCSessionDescription;
                RTCIceCandidate = mozRTCIceCandidate;
            } else if (RTCBrowserType.isChrome() || RTCBrowserType.isOpera() || RTCBrowserType.isNWJS()) {
                this.peerconnection = webkitRTCPeerConnection;
                var getUserMedia = navigator.webkitGetUserMedia.bind(navigator);
                if (navigator.mediaDevices) {
                    this.getUserMedia = wrapGetUserMedia(getUserMedia);
                    this.enumerateDevices = wrapEnumerateDevices(
                        navigator.mediaDevices.enumerateDevices.bind(navigator.mediaDevices)
                    );
                } else {
                    this.getUserMedia = getUserMedia;
                    this.enumerateDevices = enumerateDevicesThroughMediaStreamTrack;
                }
                this.attachMediaStream = wrapAttachMediaStream(function (element, stream) {

                    // saves the created url for the stream, so we can reuse it
                    // and not keep creating urls
                    if (!stream.jitsiObjectURL) {
                        stream.jitsiObjectURL
                            = webkitURL.createObjectURL(stream);
                    }

                    element.src = stream.jitsiObjectURL;

                    return element;
                });
                this.getStreamID = function (stream) {
                    // streams from FF endpoints have the characters '{' and '}'
                    // that make jQuery choke.
                    return SDPUtil.filter_special_chars(stream.id);
                };
                this.getVideoSrc = function (element) {
                    if (!element)
                        return null;
                    return element.getAttribute("src");
                };
                this.setVideoSrc = function (element, src) {
                    if (!src) {
                        src = '';
                    }
                    if (element)
                        element.setAttribute("src", src);
                };
                // DTLS should now be enabled by default but..
                this.pc_constraints = {'optional': [
                    {'DtlsSrtpKeyAgreement': 'true'}
                ]};
                if (options.useIPv6) {
                    // https://code.google.com/p/webrtc/issues/detail?id=2828
                    this.pc_constraints.optional.push({googIPv6: true});
                }
                if (RTCBrowserType.isAndroid()) {
                    this.pc_constraints = {}; // disable DTLS on Android
                }
                if (!webkitMediaStream.prototype.getVideoTracks) {
                    webkitMediaStream.prototype.getVideoTracks = function () {
                        return this.videoTracks;
                    };
                }
                if (!webkitMediaStream.prototype.getAudioTracks) {
                    webkitMediaStream.prototype.getAudioTracks = function () {
                        return this.audioTracks;
                    };
                }
            }
            // Detect IE/Safari
            else if (RTCBrowserType.isTemasysPluginUsed()) {

                //AdapterJS.WebRTCPlugin.setLogLevel(
                //    AdapterJS.WebRTCPlugin.PLUGIN_LOG_LEVELS.VERBOSE);
                var self = this;
                AdapterJS.webRTCReady(function (isPlugin) {

                    self.peerconnection = RTCPeerConnection;
                    self.getUserMedia = window.getUserMedia;
                    self.enumerateDevices = enumerateDevicesThroughMediaStreamTrack;
                    self.attachMediaStream = wrapAttachMediaStream(function (element, stream) {

                        if (stream.id === "dummyAudio" || stream.id === "dummyVideo") {
                            return;
                        }

                        var isVideoStream = !!stream.getVideoTracks().length;
                        if (isVideoStream && !$(element).is(':visible')) {
                            throw new Error('video element must be visible to attach video stream');
                        }

                        return attachMediaStream(element, stream);
                    });
                    self.getStreamID = function (stream) {
                        return SDPUtil.filter_special_chars(stream.label);
                    };
                    self.getVideoSrc = function (element) {
                        if (!element) {
                            logger.warn("Attempt to get video SRC of null element");
                            return null;
                        }
                        var children = element.children;
                        for (var i = 0; i !== children.length; ++i) {
                            if (children[i].name === 'streamId') {
                                return children[i].value;
                            }
                        }
                        //logger.info(element.id + " SRC: " + src);
                        return null;
                    };
                    self.setVideoSrc = function (element, src) {
                        //logger.info("Set video src: ", element, src);
                        if (!src) {
                            attachMediaStream(element, null);
                        } else {
                            AdapterJS.WebRTCPlugin.WaitForPluginReady();
                            var stream
                                = AdapterJS.WebRTCPlugin.plugin
                                    .getStreamWithId(
                                        AdapterJS.WebRTCPlugin.pageId, src);
                            attachMediaStream(element, stream);
                        }
                    };

                    onReady(options, self.getUserMediaWithConstraints);
                    resolve();
                });
            } else {
                try {
                    logger.error('Browser does not appear to be WebRTC-capable');
                } catch (e) {
                }
                reject('Browser does not appear to be WebRTC-capable');
                return;
            }

            // Call onReady() if Temasys plugin is not used
            if (!RTCBrowserType.isTemasysPluginUsed()) {
                onReady(options, this.getUserMediaWithConstraints);
                resolve();
            }
        }.bind(this));
    },
    /**
    * @param {string[]} um required user media types
    * @param {function} success_callback
    * @param {Function} failure_callback
    * @param {Object} [options] optional parameters
    * @param {string} options.resolution
    * @param {number} options.bandwidth
    * @param {number} options.fps
    * @param {string} options.desktopStream
    * @param {string} options.cameraDeviceId
    * @param {string} options.micDeviceId
    **/
    getUserMediaWithConstraints: function ( um, success_callback, failure_callback, options) {
        options = options || {};
        var resolution = options.resolution;
        var constraints = getConstraints(um, options);

        logger.info("Get media constraints", constraints);

        try {
            this.getUserMedia(constraints,
                function (stream) {
                    logger.log('onUserMediaSuccess');
                    setAvailableDevices(um, true);
                    success_callback(stream);
                },
                function (error) {
                    setAvailableDevices(um, false);
                    logger.warn('Failed to get access to local media. Error ',
                        error, constraints);
                    if (failure_callback) {
                        failure_callback(error, resolution);
                    }
                });
        } catch (e) {
            logger.error('GUM failed: ', e);
            if (failure_callback) {
                failure_callback(e);
            }
        }
    },

    /**
     * Creates the local MediaStreams.
     * @param {Object} [options] optional parameters
     * @param {Array} options.devices the devices that will be requested
     * @param {string} options.resolution resolution constraints
     * @param {bool} options.dontCreateJitsiTrack if <tt>true</tt> objects with the following structure {stream: the Media Stream,
     * type: "audio" or "video", videoType: "camera" or "desktop"}
     * will be returned trough the Promise, otherwise JitsiTrack objects will be returned.
     * @param {string} options.cameraDeviceId
     * @param {string} options.micDeviceId
     * @returns {*} Promise object that will receive the new JitsiTracks
     */
    obtainAudioAndVideoPermissions: function (options) {
        var self = this;

        options = options || {};
        return new Promise(function (resolve, reject) {
            var successCallback = function (stream) {
                resolve(handleLocalStream(stream, options.resolution));
            };

            options.devices = options.devices || ['audio', 'video'];
            if(!screenObtainer.isSupported()
                && options.devices.indexOf("desktop") !== -1){
                reject(new Error("Desktop sharing is not supported!"));
            }
            if (RTCBrowserType.isFirefox() ||
                RTCBrowserType.isTemasysPluginUsed()) {
                var GUM = function (device, s, e) {
                    this.getUserMediaWithConstraints(device, s, e, options);
                };

                var deviceGUM = {
                    "audio": GUM.bind(self, ["audio"]),
                    "video": GUM.bind(self, ["video"])
                };

                if(screenObtainer.isSupported()){
                    deviceGUM["desktop"] = screenObtainer.obtainStream.bind(
                        screenObtainer);
                }
                // With FF/IE we can't split the stream into audio and video because FF
                // doesn't support media stream constructors. So, we need to get the
                // audio stream separately from the video stream using two distinct GUM
                // calls. Not very user friendly :-( but we don't have many other
                // options neither.
                //
                // Note that we pack those 2 streams in a single object and pass it to
                // the successCallback method.
                obtainDevices({
                    devices: options.devices,
                    streams: [],
                    successCallback: successCallback,
                    errorCallback: reject,
                    deviceGUM: deviceGUM
                });
            } else {
                var hasDesktop = options.devices.indexOf('desktop') > -1;
                if (hasDesktop) {
                    options.devices.splice(options.devices.indexOf("desktop"), 1);
                }
                options.resolution = options.resolution || '360';
                if(options.devices.length) {
                    this.getUserMediaWithConstraints(
                        options.devices,
                        function (stream) {
                            if((options.devices.indexOf("audio") !== -1 &&
                                !stream.getAudioTracks().length) ||
                                (options.devices.indexOf("video") !== -1 &&
                                !stream.getVideoTracks().length))
                            {
                                self.stopMediaStream(stream);
                                reject(JitsiTrackErrors.parseError(
                                    new Error("Unable to get the audio and " +
                                        "video tracks."),
                                    options.devices));
                                return;
                            }
                            if(hasDesktop) {
                                screenObtainer.obtainStream(
                                    function (desktopStream) {
                                        successCallback({audioVideo: stream,
                                            desktopStream: desktopStream});
                                    }, function (error) {
                                        self.stopMediaStream(stream);
                                        reject(
                                            JitsiTrackErrors.parseError(error,
                                                options.devices));
                                    });
                            } else {
                                successCallback({audioVideo: stream});
                            }
                        },
                        function (error) {
                            reject(JitsiTrackErrors.parseError(error,
                                options.devices));
                        },
                        options);
                } else if (hasDesktop) {
                    screenObtainer.obtainStream(
                        function (stream) {
                            successCallback({desktopStream: stream});
                        }, function (error) {
                            reject(
                                JitsiTrackErrors.parseError(error,
                                    ["desktop"]));
                        });
                }
            }
        }.bind(this));
    },
    addListener: function (eventType, listener) {
        eventEmitter.on(eventType, listener);
    },
    removeListener: function (eventType, listener) {
        eventEmitter.removeListener(eventType, listener);
    },
    getDeviceAvailability: function () {
        return devices;
    },
    isRTCReady: function () {
        return rtcReady;
    },
    /**
     * Checks if its possible to enumerate available cameras/micropones.
     * @returns {boolean} true if available, false otherwise.
     */
    isDeviceListAvailable: function () {
        var isEnumerateDevicesAvailable
            = navigator.mediaDevices && navigator.mediaDevices.enumerateDevices;
        if (isEnumerateDevicesAvailable) {
            return true;
        }
        return (MediaStreamTrack && MediaStreamTrack.getSources)? true : false;
    },
    /**
     * Returns true if changing the input (camera / microphone) or output
     * (audio) device is supported and false if not.
     * @params {string} [deviceType] - type of device to change. Default is
     *      undefined or 'input', 'output' - for audio output device change.
     * @returns {boolean} true if available, false otherwise.
     */
<<<<<<< HEAD
    isDeviceChangeAvailable: function () {
        return RTCBrowserType.isChrome() ||
            RTCBrowserType.isFirefox() ||
            RTCBrowserType.isOpera() ||
            RTCBrowserType.isTemasysPluginUsed() ||
            RTCBrowserType.isNWJS();
=======
    isDeviceChangeAvailable: function (deviceType) {
        return deviceType === 'output' || deviceType === 'audiooutput'
            ? isAudioOutputDeviceChangeAvailable
            : RTCBrowserType.isChrome() ||
                RTCBrowserType.isFirefox() ||
                RTCBrowserType.isOpera() ||
                RTCBrowserType.isTemasysPluginUsed();
>>>>>>> 2ecfdb89
    },
    /**
     * A method to handle stopping of the stream.
     * One point to handle the differences in various implementations.
     * @param mediaStream MediaStream object to stop.
     */
    stopMediaStream: function (mediaStream) {
        mediaStream.getTracks().forEach(function (track) {
            // stop() not supported with IE
            if (!RTCBrowserType.isTemasysPluginUsed() && track.stop) {
                track.stop();
            }
        });

        // leave stop for implementation still using it
        if (mediaStream.stop) {
            mediaStream.stop();
        }

        // if we have done createObjectURL, lets clean it
        if (mediaStream.jitsiObjectURL) {
            webkitURL.revokeObjectURL(mediaStream.jitsiObjectURL);
        }
    },
    /**
     * Returns whether the desktop sharing is enabled or not.
     * @returns {boolean}
     */
    isDesktopSharingEnabled: function () {
        return screenObtainer.isSupported();
    },
    /**
     * Sets current audio output device.
     * @param {string} deviceId - id of 'audiooutput' device from
     *      navigator.mediaDevices.enumerateDevices(), '' for default device
     * @returns {Promise} - resolves when audio output is changed, is rejected
     *      otherwise
     */
    setAudioOutputDevice: function (deviceId) {
        if (!this.isDeviceChangeAvailable('output')) {
            Promise.reject(
                new Error('Audio output device change is not supported'));
        }

        return featureDetectionAudioEl.setSinkId(deviceId)
            .then(function() {
                audioOuputDeviceId = deviceId;

                logger.log('Audio output device set to ' + deviceId);

                eventEmitter.emit(RTCEvents.AUDIO_OUTPUT_DEVICE_CHANGED,
                    deviceId);
            });
    },
    /**
     * Returns currently used audio output device id, '' stands for default
     * device
     * @returns {string}
     */
    getAudioOutputDevice: function () {
        return audioOuputDeviceId;
    }
};

module.exports = RTCUtils;<|MERGE_RESOLUTION|>--- conflicted
+++ resolved
@@ -859,22 +859,14 @@
      *      undefined or 'input', 'output' - for audio output device change.
      * @returns {boolean} true if available, false otherwise.
      */
-<<<<<<< HEAD
-    isDeviceChangeAvailable: function () {
-        return RTCBrowserType.isChrome() ||
-            RTCBrowserType.isFirefox() ||
-            RTCBrowserType.isOpera() ||
-            RTCBrowserType.isTemasysPluginUsed() ||
-            RTCBrowserType.isNWJS();
-=======
     isDeviceChangeAvailable: function (deviceType) {
         return deviceType === 'output' || deviceType === 'audiooutput'
             ? isAudioOutputDeviceChangeAvailable
             : RTCBrowserType.isChrome() ||
                 RTCBrowserType.isFirefox() ||
                 RTCBrowserType.isOpera() ||
-                RTCBrowserType.isTemasysPluginUsed();
->>>>>>> 2ecfdb89
+                RTCBrowserType.isTemasysPluginUsed()||
+                RTCBrowserType.isNWJS();
     },
     /**
      * A method to handle stopping of the stream.
